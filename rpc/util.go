/*
	This file is part of go-ethereum

	go-ethereum is free software: you can redistribute it and/or modify
	it under the terms of the GNU General Public License as published by
	the Free Software Foundation, either version 3 of the License, or
	(at your option) any later version.

	go-ethereum is distributed in the hope that it will be useful,
	but WITHOUT ANY WARRANTY; without even the implied warranty of
	MERCHANTABILITY or FITNESS FOR A PARTICULAR PURPOSE.  See the
  GNU General Public License for more details.

	You should have received a copy of the GNU General Public License
	along with go-ethereum.  If not, see <http://www.gnu.org/licenses/>.
*/
package rpc

import (
	"encoding/json"
	"fmt"
	"math/big"
	"reflect"
	"time"

	"github.com/ethereum/go-ethereum/common"
	"github.com/ethereum/go-ethereum/logger"
	"github.com/ethereum/go-ethereum/state"
	"github.com/ethereum/go-ethereum/xeth"
)

var rpclogger = logger.NewLogger("RPC")

// Unmarshal state is a helper method which has the ability to decode messsages
// that use the `defaultBlock` (https://github.com/ethereum/wiki/wiki/JSON-RPC#the-default-block-parameter)
// For example a `call`: [{to: "0x....", data:"0x..."}, "latest"]. The first argument is the transaction
// message and the second one refers to the block height (or state) to which to apply this `call`.
func UnmarshalRawMessages(b []byte, iface interface{}, number *int64) (err error) {
	var data []json.RawMessage
	if err = json.Unmarshal(b, &data); err != nil && len(data) == 0 {
		return NewDecodeParamError(err.Error())
	}

	// Hrm... Occurs when no params
	if len(data) == 0 {
		return NewDecodeParamError("No data")
	}

	// Number index determines the index in the array for a possible block number
	numberIndex := 0

	value := reflect.ValueOf(iface)
	rvalue := reflect.Indirect(value)

	switch rvalue.Kind() {
	case reflect.Slice:
		// This is a bit of a cheat, but `data` is expected to be larger than 2 if iface is a slice
		if number != nil {
			numberIndex = len(data) - 1
		} else {
			numberIndex = len(data)
		}

		slice := reflect.MakeSlice(rvalue.Type(), numberIndex, numberIndex)
		for i, raw := range data[0:numberIndex] {
			v := slice.Index(i).Interface()
			if err = json.Unmarshal(raw, &v); err != nil {
				fmt.Println(err, v)
				return err
			}
			slice.Index(i).Set(reflect.ValueOf(v))
		}
		reflect.Indirect(rvalue).Set(slice) //value.Set(slice)
	case reflect.Struct:
		fallthrough
	default:
		if err = json.Unmarshal(data[0], iface); err != nil {
			return NewDecodeParamError(err.Error())
		}
		numberIndex = 1
	}

	// <0 index means out of bound for block number
	if numberIndex >= 0 && len(data) > numberIndex {
		if err = blockNumber(data[numberIndex], number); err != nil {
			return NewDecodeParamError(err.Error())
		}
	}

	return nil
}

<<<<<<< HEAD
func toHex(b []byte) string {
	hex := common.Bytes2Hex(b)
	// Prefer output of "0x0" instead of "0x"
	if len(hex) == 0 {
		hex = "0"
	}
	return "0x" + hex
=======
func (self JsonWrapper) Send(writer io.Writer, v interface{}) (n int, err error) {
	var payload []byte
	payload, err = json.MarshalIndent(v, "", "\t")
	if err != nil {
		rpclogger.Fatalln("Error marshalling JSON", err)
		return 0, err
	}
	rpclogger.DebugDetailf("Sending payload: %s", payload)

	return writer.Write(payload)
}

func (self JsonWrapper) ParseRequestBody(req *http.Request) (RpcRequest, error) {
	var reqParsed RpcRequest

	// Convert JSON to native types
	d := json.NewDecoder(req.Body)
	defer req.Body.Close()
	err := d.Decode(&reqParsed)

	if err != nil {
		rpclogger.Errorln("Error decoding JSON: ", err)
		return reqParsed, err
	}

	rpclogger.DebugDetailf("Parsed request: %s", reqParsed)

	return reqParsed, nil
>>>>>>> 3ea99f98
}

func i2hex(n int) string {
	return common.ToHex(big.NewInt(int64(n)).Bytes())
}

type RpcServer interface {
	Start()
	Stop()
}

type Log struct {
	Address string   `json:"address"`
	Topic   []string `json:"topic"`
	Data    string   `json:"data"`
	Number  uint64   `json:"number"`
}

func toLogs(logs state.Logs) (ls []Log) {
	ls = make([]Log, len(logs))

	for i, log := range logs {
		var l Log
		l.Topic = make([]string, len(log.Topics()))
		l.Address = common.ToHex(log.Address())
		l.Data = common.ToHex(log.Data())
		l.Number = log.Number()
		for j, topic := range log.Topics() {
			l.Topic[j] = common.ToHex(topic)
		}
		ls[i] = l
	}

	return
}

type whisperFilter struct {
	messages []xeth.WhisperMessage
	timeout  time.Time
	id       int
}

func (w *whisperFilter) add(msgs ...xeth.WhisperMessage) {
	w.messages = append(w.messages, msgs...)
}
func (w *whisperFilter) get() []xeth.WhisperMessage {
	w.timeout = time.Now()
	tmp := w.messages
	w.messages = nil
	return tmp
}

type logFilter struct {
	logs    state.Logs
	timeout time.Time
	id      int
}

func (l *logFilter) add(logs ...state.Log) {
	l.logs = append(l.logs, logs...)
}

func (l *logFilter) get() state.Logs {
	l.timeout = time.Now()
	tmp := l.logs
	l.logs = nil
	return tmp
}<|MERGE_RESOLUTION|>--- conflicted
+++ resolved
@@ -90,46 +90,6 @@
 	return nil
 }
 
-<<<<<<< HEAD
-func toHex(b []byte) string {
-	hex := common.Bytes2Hex(b)
-	// Prefer output of "0x0" instead of "0x"
-	if len(hex) == 0 {
-		hex = "0"
-	}
-	return "0x" + hex
-=======
-func (self JsonWrapper) Send(writer io.Writer, v interface{}) (n int, err error) {
-	var payload []byte
-	payload, err = json.MarshalIndent(v, "", "\t")
-	if err != nil {
-		rpclogger.Fatalln("Error marshalling JSON", err)
-		return 0, err
-	}
-	rpclogger.DebugDetailf("Sending payload: %s", payload)
-
-	return writer.Write(payload)
-}
-
-func (self JsonWrapper) ParseRequestBody(req *http.Request) (RpcRequest, error) {
-	var reqParsed RpcRequest
-
-	// Convert JSON to native types
-	d := json.NewDecoder(req.Body)
-	defer req.Body.Close()
-	err := d.Decode(&reqParsed)
-
-	if err != nil {
-		rpclogger.Errorln("Error decoding JSON: ", err)
-		return reqParsed, err
-	}
-
-	rpclogger.DebugDetailf("Parsed request: %s", reqParsed)
-
-	return reqParsed, nil
->>>>>>> 3ea99f98
-}
-
 func i2hex(n int) string {
 	return common.ToHex(big.NewInt(int64(n)).Bytes())
 }
